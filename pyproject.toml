--- conflicted
+++ resolved
@@ -67,10 +67,9 @@
 
 urls = { Homepage = "https://github.com/JeroFotinos/tumorsphere_culture", Repository = "https://github.com/JeroFotinos/tumorsphere_culture" }
 
-<<<<<<< HEAD
 [project.scripts]
 tumorsphere = "tumorsphere.cli:cli"
-=======
+
 [project.optional-dependencies]
 dev = [
     "black",
@@ -78,7 +77,6 @@
     "flake8-black",
     "flake8-pyproject"
 ]
->>>>>>> 7153d533
 
 [tool.setuptools]
 include-package-data = true
